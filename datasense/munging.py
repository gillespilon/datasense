--- conflicted
+++ resolved
@@ -1351,8 +1351,6 @@
     >>>     new=[r' '],
     >>>     regex=True
     >>> )
-<<<<<<< HEAD
-=======
 
     Example 3
     >>> data = ds.replace_text_numbers(
@@ -1405,35 +1403,28 @@
     -------
     df : pd.DataFrame
         The output dataframe.
->>>>>>> c03dd699
-
-    Example 3
-    >>> data = ds.replace_text_numbers(
+
+    Example
+    -------
+    >>> data = ds.replace_text_text(
     >>>     df=data,
     >>>     columns=['address_country'],
-    >>>     old=[
+    >>>     text_find=[
     >>>         'AD', 'AE', 'AF', 'AG',
     >>>         'AI', 'AL', 'AM', 'AN',
     >>>         'AO', 'AQ', 'AR', 'AS',
     >>>         'AT', 'AU', 'AW', 'AZ',
     >>>     ]
-    >>>     new=[
+    >>>     text_replace=[
     >>>         'Andorra', 'Unit.Arab Emir.', 'Afghanistan', 'Antigua/Barbuda',
     >>>         'Anguilla', 'Albania', 'Armenia', 'Niederl.Antill.',
     >>>         'Angola', 'Antarctica', 'Argentina', 'Samoa,American',
     >>>         'Austria', 'Australia', 'Aruba', 'Azerbaijan',
-    >>>     ],
-    >>>     regex=False
-    >>> )
-    """
-    dfnew = df.copy(deep=True)
-    for column in columns:
-        dfnew[column] = dfnew[column].replace(
-            to_replace=old,
-            value=new,
-            regex=regex
-        )
-    return dfnew
+    >>>     ]
+    >>> )
+    """
+    df[columns] = df[columns].replace(text_find, text_replace)
+    return df
 
 
 def create_dataframe() -> pd.DataFrame:
@@ -1707,6 +1698,7 @@
     'report_summary',
     'set_up_graphics_directory',
     'replace_text_numbers',
+    'replace_text_text',
     'create_dataframe',
     'delete_rows',
     'delete_columns',
